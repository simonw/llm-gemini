--- conflicted
+++ resolved
@@ -58,11 +58,9 @@
     "gemini-2.0-flash-thinking-exp-01-21",
     "gemini-2.0-flash-thinking-exp-1219",
     "gemini-2.5-flash-preview-04-17",
-<<<<<<< HEAD
     "gemini-2.5-pro-exp-03-25",
     "gemini-2.5-pro-preview-03-25",
     "gemini-2.5-pro-preview-05-06",
-=======
     "gemini-2.5-flash-preview-05-20",
 }
 
@@ -100,7 +98,6 @@
     "video/wmv",
     "video/3gpp",
     "video/quicktime",
->>>>>>> a3ae42e4
 }
 
 
