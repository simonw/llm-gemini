--- conflicted
+++ resolved
@@ -162,14 +162,10 @@
         "gemini-2.5-pro-preview-06-05",
         "gemini-2.5-flash",
         "gemini-2.5-pro",
-<<<<<<< HEAD
+        "gemini-2.5-flash-lite",
         # Image generation models
         "gemini-2.0-flash-exp-image-generation",
         "gemini-2.0-flash-preview-image-generation",
-=======
-        # 22nd July 2025:
-        "gemini-2.5-flash-lite",
->>>>>>> 46af13ba
     ):
         can_google_search = model_id in GOOGLE_SEARCH_MODELS
         can_thinking_budget = model_id in THINKING_BUDGET_MODELS
