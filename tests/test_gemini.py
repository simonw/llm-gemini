from click.testing import CliRunner
import llm
from llm.cli import cli
import nest_asyncio
import json
import os
import pytest
import pydantic
from pydantic import BaseModel
from typing import List, Optional
from llm_gemini import cleanup_schema, is_youtube_url

nest_asyncio.apply()

GEMINI_API_KEY = os.environ.get("PYTEST_GEMINI_API_KEY", None) or "gm-..."


@pytest.mark.vcr
@pytest.mark.asyncio
async def test_prompt():
    model = llm.get_model("gemini-1.5-flash-latest")
    response = model.prompt("Name for a pet pelican, just the name", key=GEMINI_API_KEY)
    assert str(response) == "Percy\n"
    assert response.response_json == {
        "candidates": [
            {
                "finishReason": "STOP",
                "safetyRatings": [
                    {
                        "category": "HARM_CATEGORY_HATE_SPEECH",
                        "probability": "NEGLIGIBLE",
                    },
                    {
                        "category": "HARM_CATEGORY_DANGEROUS_CONTENT",
                        "probability": "NEGLIGIBLE",
                    },
                    {
                        "category": "HARM_CATEGORY_HARASSMENT",
                        "probability": "NEGLIGIBLE",
                    },
                    {
                        "category": "HARM_CATEGORY_SEXUALLY_EXPLICIT",
                        "probability": "NEGLIGIBLE",
                    },
                ],
            }
        ],
        "modelVersion": "gemini-1.5-flash-latest",
    }
    assert response.token_details == {
        "candidatesTokenCount": 2,
        "promptTokensDetails": [{"modality": "TEXT", "tokenCount": 9}],
        "candidatesTokensDetails": [{"modality": "TEXT", "tokenCount": 2}],
    }
    assert response.input_tokens == 9
    assert response.output_tokens == 2

    # And try it async too
    async_model = llm.get_async_model("gemini-1.5-flash-latest")
    response = await async_model.prompt(
        "Name for a pet pelican, just the name", key=GEMINI_API_KEY
    )
    text = await response.text()
    assert text == "Percy\n"


@pytest.mark.vcr
@pytest.mark.asyncio
async def test_prompt_with_pydantic_schema():
    class Dog(pydantic.BaseModel):
        name: str
        age: int
        bio: str

    class Dogs(BaseModel):
        dogs: List[Dog]

    model = llm.get_model("gemini-1.5-flash-latest")
    response = model.prompt(
        "Invent a cool dog", key=GEMINI_API_KEY, schema=Dog, stream=False
    )
    assert json.loads(response.text()) == {
        "age": 3,
        "bio": "A fluffy Samoyed with exceptional intelligence and a love for belly rubs. He's mastered several tricks, including fetching the newspaper and opening doors.",
        "name": "Cloud",
    }
    assert response.response_json == {
        "candidates": [
            {
                "finishReason": "STOP",
                "safetyRatings": [
                    {
                        "category": "HARM_CATEGORY_HATE_SPEECH",
                        "probability": "NEGLIGIBLE",
                    },
                    {
                        "category": "HARM_CATEGORY_DANGEROUS_CONTENT",
                        "probability": "NEGLIGIBLE",
                    },
                    {
                        "category": "HARM_CATEGORY_HARASSMENT",
                        "probability": "NEGLIGIBLE",
                    },
                    {
                        "category": "HARM_CATEGORY_SEXUALLY_EXPLICIT",
                        "probability": "NEGLIGIBLE",
                    },
                ],
            }
        ],
        "modelVersion": "gemini-1.5-flash-latest",
    }
    assert response.input_tokens == 10


@pytest.mark.vcr
@pytest.mark.asyncio
async def test_prompt_with_multiple_dogs():
    class Dog(pydantic.BaseModel):
        name: str
        age: int
        bio: str

    class Dogs(BaseModel):
        dogs: List[Dog]

    model = llm.get_model("gemini-2.0-flash")
    response = model.prompt(
        "Invent 3 cool dogs", key=GEMINI_API_KEY, schema=Dogs, stream=False
    )
    result = json.loads(response.text())

    # Verify we got 3 dogs
    assert "dogs" in result
    assert len(result["dogs"]) == 3

    # Verify each dog has the required fields
    for dog in result["dogs"]:
        assert "name" in dog
        assert "age" in dog
        assert "bio" in dog
        assert isinstance(dog["name"], str)
        assert isinstance(dog["age"], int)
        assert isinstance(dog["bio"], str)


@pytest.mark.vcr
@pytest.mark.parametrize(
    "model_id",
    (
        "gemini-embedding-exp-03-07",
        "gemini-embedding-exp-03-07-128",
        "gemini-embedding-exp-03-07-512",
    ),
)
def test_embedding(model_id, monkeypatch):
    monkeypatch.setenv("LLM_GEMINI_KEY", GEMINI_API_KEY)
    model = llm.get_embedding_model(model_id)
    response = model.embed("Some text goes here")
    expected_length = 3072
    if model_id.endswith("-128"):
        expected_length = 128
    elif model_id.endswith("-512"):
        expected_length = 512
    assert len(response) == expected_length


@pytest.mark.parametrize(
    "schema,expected",
    [
        # Test 1: Top-level keys removal
        (
            {
                "$schema": "http://json-schema.org/draft-07/schema#",
                "title": "Example Schema",
                "additionalProperties": False,
                "type": "object",
            },
            {"type": "object"},
        ),
        # Test 2: Preserve keys within a "properties" block
        (
            {
                "type": "object",
                "properties": {
                    "authors": {"type": "string"},
                    "title": {"type": "string"},
                    "reference": {"type": "string"},
                    "year": {"type": "string"},
                },
                "title": "This should be removed from the top-level",
            },
            {
                "type": "object",
                "properties": {
                    "authors": {"type": "string"},
                    "title": {"type": "string"},
                    "reference": {"type": "string"},
                    "year": {"type": "string"},
                },
            },
        ),
        # Test 3: Nested keys outside and inside properties block
        (
            {
                "definitions": {
                    "info": {
                        "title": "Info title",  # should be removed because it's not inside a "properties" block
                        "description": "A description",
                        "properties": {
                            "name": {
                                "title": "Name Title",
                                "type": "string",
                            },  # title here should be preserved
                            "$schema": {
                                "type": "string"
                            },  # should be preserved as it's within properties
                        },
                    }
                },
                "$schema": "http://example.com/schema",
            },
            {
                "definitions": {
                    "info": {
                        "description": "A description",
                        "properties": {
                            "name": {"title": "Name Title", "type": "string"},
                            "$schema": {"type": "string"},
                        },
                    }
                }
            },
        ),
        # Test 4: List of schemas
        (
            [
                {
                    "$schema": "http://json-schema.org/draft-07/schema#",
                    "type": "object",
                },
                {"title": "Should be removed", "type": "array"},
            ],
            [{"type": "object"}, {"type": "array"}],
        ),
    ],
)
def test_cleanup_schema(schema, expected):
    # Use a deep copy so the original test data remains unchanged.
    result = cleanup_schema(schema)
    assert result == expected


# Tests for $ref resolution - patterns that now work with nested models
@pytest.mark.parametrize(
    "schema,expected",
    [
        # Test 1: Direct model reference (Person with Address)
        (
            {
                "properties": {
                    "name": {"type": "string"},
                    "address": {"$ref": "#/$defs/Address"},
                },
                "required": ["name", "address"],
                "type": "object",
                "$defs": {
                    "Address": {
                        "properties": {
                            "street": {"type": "string"},
                            "city": {"type": "string"},
                        },
                        "required": ["street", "city"],
                        "type": "object",
                    }
                },
            },
            {
                "properties": {
                    "name": {"type": "string"},
                    "address": {
                        "properties": {
                            "street": {"type": "string"},
                            "city": {"type": "string"},
                        },
                        "required": ["street", "city"],
                        "type": "object",
                    },
                },
                "required": ["name", "address"],
                "type": "object",
            },
        ),
        # Test 2: List of models (Dogs with List[Dog])
        (
            {
                "properties": {
                    "dogs": {"items": {"$ref": "#/$defs/Dog"}, "type": "array"}
                },
                "required": ["dogs"],
                "type": "object",
                "$defs": {
                    "Dog": {
                        "properties": {
                            "name": {"type": "string"},
                            "age": {"type": "integer"},
                        },
                        "required": ["name", "age"],
                        "type": "object",
                    }
                },
            },
            {
                "properties": {
                    "dogs": {
                        "items": {
                            "properties": {
                                "name": {"type": "string"},
                                "age": {"type": "integer"},
                            },
                            "required": ["name", "age"],
                            "type": "object",
                        },
                        "type": "array",
                    }
                },
                "required": ["dogs"],
                "type": "object",
            },
        ),
        # Test 3: Optional model field
        (
            {
                "properties": {
                    "name": {"type": "string"},
                    "employer": {
                        "anyOf": [{"$ref": "#/$defs/Company"}, {"type": "null"}]
                    },
                },
                "required": ["name"],
                "type": "object",
                "$defs": {
                    "Company": {
                        "properties": {"company_name": {"type": "string"}},
                        "required": ["company_name"],
                        "type": "object",
                    }
                },
            },
            {
                "properties": {
                    "name": {"type": "string"},
                    "employer": {
                        "anyOf": [
                            {
                                "properties": {"company_name": {"type": "string"}},
                                "required": ["company_name"],
                                "type": "object",
                            },
                            {"type": "null"},
                        ]
                    },
                },
                "required": ["name"],
                "type": "object",
            },
        ),
        # Test 4: Nested composition (Customer -> List[Order] -> List[Item])
        (
            {
                "properties": {
                    "name": {"type": "string"},
                    "orders": {"items": {"$ref": "#/$defs/Order"}, "type": "array"},
                },
                "required": ["name", "orders"],
                "type": "object",
                "$defs": {
                    "Order": {
                        "properties": {
                            "items": {
                                "items": {"$ref": "#/$defs/Item"},
                                "type": "array",
                            }
                        },
                        "required": ["items"],
                        "type": "object",
                    },
                    "Item": {
                        "properties": {
                            "product_name": {"type": "string"},
                            "quantity": {"type": "integer"},
                        },
                        "required": ["product_name", "quantity"],
                        "type": "object",
                    },
                },
            },
            {
                "properties": {
                    "name": {"type": "string"},
                    "orders": {
                        "items": {
                            "properties": {
                                "items": {
                                    "items": {
                                        "properties": {
                                            "product_name": {"type": "string"},
                                            "quantity": {"type": "integer"},
                                        },
                                        "required": ["product_name", "quantity"],
                                        "type": "object",
                                    },
                                    "type": "array",
                                }
                            },
                            "required": ["items"],
                            "type": "object",
                        },
                        "type": "array",
                    },
                },
                "required": ["name", "orders"],
                "type": "object",
            },
        ),
    ],
)
def test_cleanup_schema_with_refs(schema, expected):
    """Test that $ref resolution works for various nested model patterns."""
    import copy

    result = cleanup_schema(copy.deepcopy(schema))
    assert result == expected


@pytest.mark.vcr
def test_nested_model_direct_reference():
    """Test Pattern 1: Direct model reference (Person with Address)"""

    class Address(BaseModel):
        street: str
        city: str

    class Person(BaseModel):
        name: str
        address: Address

    model = llm.get_model("gemini-2.0-flash")
    response = model.prompt(
        "Create a person named Alice living in San Francisco",
        key=GEMINI_API_KEY,
        schema=Person,
        stream=False,
    )
    result = json.loads(response.text())
    assert "name" in result
    assert "address" in result
    assert "street" in result["address"]
    assert "city" in result["address"]


@pytest.mark.vcr
def test_nested_model_list():
    """Test Pattern 2: List of models (already covered by test_prompt_with_multiple_dogs)"""
    pass  # Covered by test_prompt_with_multiple_dogs


@pytest.mark.vcr
def test_nested_model_optional():
    """Test Pattern 3: Optional model field"""

    class Company(BaseModel):
        company_name: str

    class Person(BaseModel):
        name: str
        employer: Optional[Company]

    model = llm.get_model("gemini-2.0-flash")
    response = model.prompt(
        "Create a person named Bob who works at TechCorp",
        key=GEMINI_API_KEY,
        schema=Person,
        stream=False,
    )
    result = json.loads(response.text())
    assert "name" in result
    assert "employer" in result
    if result["employer"] is not None:
        assert "company_name" in result["employer"]


@pytest.mark.vcr
def test_nested_model_deep_composition():
    """Test Pattern 4: Nested composition (Customer -> Orders -> Items)"""

    class Item(BaseModel):
        product_name: str
        quantity: int

    class Order(BaseModel):
        items: List[Item]

    class Customer(BaseModel):
        name: str
        orders: List[Order]

    model = llm.get_model("gemini-2.0-flash")
    response = model.prompt(
        "Create a customer named Carol with 2 orders, each containing 2 items",
        key=GEMINI_API_KEY,
        schema=Customer,
        stream=False,
    )
    result = json.loads(response.text())
    assert "name" in result
    assert "orders" in result
    assert len(result["orders"]) > 0
    for order in result["orders"]:
        assert "items" in order
        assert len(order["items"]) > 0
        for item in order["items"]:
            assert "product_name" in item
            assert "quantity" in item


@pytest.mark.vcr
def test_cli_gemini_models(tmpdir, monkeypatch):
    user_dir = tmpdir / "llm.datasette.io"
    user_dir.mkdir()
    monkeypatch.setenv("LLM_USER_PATH", str(user_dir))
    # With no key set should error nicely
    runner = CliRunner()
    result = runner.invoke(cli, ["gemini", "models"])
    assert result.exit_code == 1
    assert (
        "Error: You must set the LLM_GEMINI_KEY environment variable or use --key\n"
        == result.output
    )
    # Try again with --key
    result2 = runner.invoke(cli, ["gemini", "models", "--key", GEMINI_API_KEY])
    assert result2.exit_code == 0
    assert "gemini-1.5-flash-latest" in result2.output
    # And with --method
    result3 = runner.invoke(
        cli, ["gemini", "models", "--key", GEMINI_API_KEY, "--method", "embedContent"]
    )
    assert result3.exit_code == 0
    models = json.loads(result3.output)
    for model in models:
        assert "embedContent" in model["supportedGenerationMethods"]


@pytest.mark.vcr
def test_resolved_model():
    model = llm.get_model("gemini-flash-latest")
    response = model.prompt("hi", key=GEMINI_API_KEY)
    response.text()
    assert response.resolved_model == "gemini-2.5-flash-preview-09-2025"


@pytest.mark.vcr
def test_tools():
    model = llm.get_model("gemini-2.0-flash")
    names = ["Charles", "Sammy"]
    chain_response = model.chain(
        "Two names for a pet pelican",
        tools=[
            llm.Tool.function(lambda: names.pop(0), name="pelican_name_generator"),
        ],
        key=GEMINI_API_KEY,
    )
    text = chain_response.text()
    assert text == "Okay, here are two names for a pet pelican: Charles and Sammy.\n"
    # This one did three
    assert len(chain_response._responses) == 3
    first, second, third = chain_response._responses
    assert len(first.tool_calls()) == 1
    assert first.tool_calls()[0].name == "pelican_name_generator"
    assert len(second.tool_calls()) == 1
    assert second.tool_calls()[0].name == "pelican_name_generator"
    assert second.prompt.tool_results[0].output == "Charles"
    assert third.prompt.tool_results[0].output == "Sammy"


<<<<<<< HEAD
@pytest.mark.vcr
def test_tools_with_nested_pydantic_models():
    """Test that tools with nested Pydantic model schemas work correctly.

    This verifies that the fix from PR #107 is applied to tool schemas,
    ensuring $ref references in tool input schemas are properly resolved.
    """

    class Address(BaseModel):
        """Address information"""
        street: str
        city: str
        zipcode: str

    class PersonInput(BaseModel):
        """Input for creating a person with address"""
        name: str
        age: int
        address: Address

    # Mock database of people
    people_db = []

    def add_person(name: str, age: int, address: dict) -> str:
        """Add a person with their address to the database"""
        people_db.append({
            "name": name,
            "age": age,
            "address": address
        })
        return f"Added {name} (age {age}) living at {address['street']}, {address['city']}"

    model = llm.get_model("gemini-flash-latest")

    # Create a tool with nested Pydantic model schema
    # Convert Pydantic model to JSON schema
    input_schema = PersonInput.model_json_schema()

    add_person_tool = llm.Tool(
        name="add_person",
        description="Add a person with their address to the database",
        input_schema=input_schema,
        implementation=add_person,
    )

    chain_response = model.chain(
        "Add Alice who is 30 years old and lives at 123 Main St, San Francisco, CA 94102 to the database",
        tools=[add_person_tool],
        key=GEMINI_API_KEY,
    )

    text = chain_response.text()

    # Verify the tool was called
    assert len(chain_response._responses) >= 2
    first_response = chain_response._responses[0]
    assert len(first_response.tool_calls()) == 1

    tool_call = first_response.tool_calls()[0]
    assert tool_call.name == "add_person"

    # Verify the nested address structure was properly parsed
    assert "name" in tool_call.arguments
    assert "age" in tool_call.arguments
    assert "address" in tool_call.arguments
    assert isinstance(tool_call.arguments["address"], dict)
    assert "street" in tool_call.arguments["address"]
    assert "city" in tool_call.arguments["address"]
    assert "zipcode" in tool_call.arguments["address"]

    # Verify the person was added to the database
    assert len(people_db) == 1
    assert people_db[0]["name"] == tool_call.arguments["name"]
    assert people_db[0]["age"] == tool_call.arguments["age"]
=======
def test_youtube_url_detection():
    assert is_youtube_url("https://www.youtube.com/watch?v=abc123")
    assert is_youtube_url("https://youtu.be/abc123")
    assert is_youtube_url("https://www.youtube.com/embed/abc123")
    assert is_youtube_url("http://www.youtube.com/watch?v=abc123")
    assert is_youtube_url("http://youtu.be/abc123")
    assert is_youtube_url("https://www.youtube.com/watch?v=abc123&feature=share")
    assert not is_youtube_url("https://example.com/video.mp4")
    assert not is_youtube_url("https://vimeo.com/123456")
    assert not is_youtube_url("https://www.youtube.com/user/username")
    assert not is_youtube_url("https://www.youtube.com/")
    assert not is_youtube_url(None)

>>>>>>> 801c1ebb
<|MERGE_RESOLUTION|>--- conflicted
+++ resolved
@@ -583,7 +583,6 @@
     assert third.prompt.tool_results[0].output == "Sammy"
 
 
-<<<<<<< HEAD
 @pytest.mark.vcr
 def test_tools_with_nested_pydantic_models():
     """Test that tools with nested Pydantic model schemas work correctly.
@@ -594,12 +593,14 @@
 
     class Address(BaseModel):
         """Address information"""
+
         street: str
         city: str
         zipcode: str
 
     class PersonInput(BaseModel):
         """Input for creating a person with address"""
+
         name: str
         age: int
         address: Address
@@ -609,12 +610,10 @@
 
     def add_person(name: str, age: int, address: dict) -> str:
         """Add a person with their address to the database"""
-        people_db.append({
-            "name": name,
-            "age": age,
-            "address": address
-        })
-        return f"Added {name} (age {age}) living at {address['street']}, {address['city']}"
+        people_db.append({"name": name, "age": age, "address": address})
+        return (
+            f"Added {name} (age {age}) living at {address['street']}, {address['city']}"
+        )
 
     model = llm.get_model("gemini-flash-latest")
 
@@ -658,7 +657,8 @@
     assert len(people_db) == 1
     assert people_db[0]["name"] == tool_call.arguments["name"]
     assert people_db[0]["age"] == tool_call.arguments["age"]
-=======
+
+
 def test_youtube_url_detection():
     assert is_youtube_url("https://www.youtube.com/watch?v=abc123")
     assert is_youtube_url("https://youtu.be/abc123")
@@ -670,6 +670,4 @@
     assert not is_youtube_url("https://vimeo.com/123456")
     assert not is_youtube_url("https://www.youtube.com/user/username")
     assert not is_youtube_url("https://www.youtube.com/")
-    assert not is_youtube_url(None)
-
->>>>>>> 801c1ebb
+    assert not is_youtube_url(None)